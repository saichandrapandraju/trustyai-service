--- conflicted
+++ resolved
@@ -20,14 +20,9 @@
 [project.optional-dependencies]
 dev = [
     "pytest>=7.4.2,<9",
-<<<<<<< HEAD
     "pytest-asyncio>=0.26.0,<2",
-    "isort>=5.12.0,<6",
-    "flake8>=6.1.0,<7",
-=======
     "isort>=5.12.0,<7",
     "flake8>=6.1.0,<8",
->>>>>>> 00aef587
     "mypy>=1.5.1,<2",
     "pytest-cov>=4.1.0,<7",
     "httpx>=0.25.0,<0.29",
